<template>
  <div class="limit-options">
    <label v-if="labelSeparatedLine && label"
           class="label is-small is-size-7 has-text-left">
      {{ label }}
    </label>
    <div class="columns mb-0"
         :class="{'wide-columns': wideColumns}">
      <div v-if="!labelSeparatedLine && label"
           class="column is-2">
        <label class="label is-small is-size-7">
          {{ label }}
        </label>
      </div>
      <div class="column">
        <div class="control select is-small is-fullwidth">
          <select v-model="selectedType"
                  title="Type">
            <option v-if="useDefaultSelf" value="self">HTTP request</option>
            <option v-for="(value, id) in options" :selected="value === selectedType" :value="id" :key="id">
              {{ value }}
            </option>
          </select>
        </div>
      </div>
      <div class="column" v-if="selectedType !== 'self'">
        <div v-if="isCategoryArgsCookiesHeaders(selectedType)"
             :class="{control: true, 'is-fullwidth': true}"
             class="has-icons-left">
          <input type="text"
                 title="Key"
                 v-model="selectedKey"
                 class="input is-small">
          <span class="icon is-small is-left has-text-grey-light"><i class="fa fa-code"></i></span>
        </div>
        <div class="control select is-small is-fullwidth" v-if="selectedType === 'attrs'">
          <div class="select is-fullwidth">
            <select v-model="selectedKey"
                    title="Key">
              <option v-for="(value, id) in attributes" :value="id" :key="id">{{ value }}</option>
            </select>
          </div>
        </div>
      </div>
      <div class="column" v-if="useValue">
        <div class="control has-icons-left is-fullwidth">
          <input type="text"
                 title="Value"
                 v-model="selectedValue"
                 class="input is-small">
          <span class="icon is-small is-left has-text-grey-light"><i class="fa fa-code"></i></span>
        </div>
      </div>
      <div class="column is-narrow"
           v-if="!!showRemove">
        <button
            :class="['button', 'is-light', 'is-small', 'remove-icon', 'is-small',
                    removable ? 'has-text-grey' : 'has-text-grey-light is-disabled']"
            :disabled="!removable"
            title="click to remove"
            @click="$emit('remove', index)">
          <span class="icon is-small"><i class="fas fa-trash fa-xs"></i></span>
        </button>
      </div>
    </div>
  </div>
</template>

<script lang="ts">
import _ from 'lodash'
import DatasetsUtils from '@/assets/DatasetsUtils.ts'
import Vue, {PropType} from 'vue'
import {Category, LimitRuleType} from '@/types'

export type OptionObject = {
  type?: LimitRuleType
  key?: string
  value?: string
  oldKey?: string
}

export default Vue.extend({
  name: 'LimitOption',
  props: {
    label: String,
    option: Object as PropType<OptionObject>,
    index: Number,
    removable: Boolean,
    showRemove: Boolean,
    useDefaultSelf: Boolean,
    useValue: Boolean,
    labelSeparatedLine: Boolean,
    wideColumns: Boolean,
    disabledOptions: Array,
    ignoreAttributes: Array,
  },
  data() {
    const {LimitRulesTypes, LimitAttributes} = DatasetsUtils
<<<<<<< HEAD
    const optionsData: {[key: string]: OptionObject} = {
=======
    const optionsData: { [key: string]: OptionObject } = {
>>>>>>> 9c57e79f
      self: {
        type: 'self',
        key: 'self',
      },
    }
    const attributes = _.pickBy(LimitAttributes, (value, key) => {
      return !this.ignoreAttributes || !this.ignoreAttributes.includes(key)
    })
    Object.keys(LimitRulesTypes).forEach((ruleType) => {
      const {type, key = '', value} = this.option || {}
      optionsData[ruleType] = {type, key, value}
    })
    return {
      optionsData,
      options: LimitRulesTypes,
      attributes: attributes,
      type: this.option?.type || 'attrs',
    }
  },
  computed: {
    selectedValue: {
      get: function(): string {
        return this.selectedOption.value
      },
      set: function(value: string): void {
        this.selectedOption.value = value
      },
    },
    selectedKey: {
      get: function(): string {
        return this.selectedOption.key
      },
      set: function(value: string): void {
<<<<<<< HEAD
        this.selectedOption.oldKey = this.selectedOption.key;
=======
        this.selectedOption.oldKey = this.selectedOption.key
>>>>>>> 9c57e79f
        this.selectedOption.key = value
      },
    },
    selectedType: {
      get: function(): string {
        return this.selectedOption.type
      },
      set: function(value: LimitRuleType): void {
<<<<<<< HEAD
        this.type = value;
=======
        this.type = value
>>>>>>> 9c57e79f
        this.selectedOption.type = value
      },
    },
    selectedOption: {
      get: function(): OptionObject {
        return this.optionsData[this.type]
      },
      set: function(value: OptionObject): void {
        this.optionsData[this.type] = value
      },
    },
  },
  updated() {
    this.$emit('change', {...this.selectedOption}, this.index)
  },
  methods: {
    isCategoryArgsCookiesHeaders(category: Category) {
      return (new RegExp('(args|cookies|headers)')).test(category)
    },
  },
})
</script>
<style scoped lang="scss">
.wide-columns {
  & .column:first-child {
    padding-left: 0
  }

  & .column:last-child {
    padding-right: 0
  }
}
</style><|MERGE_RESOLUTION|>--- conflicted
+++ resolved
@@ -96,11 +96,7 @@
   },
   data() {
     const {LimitRulesTypes, LimitAttributes} = DatasetsUtils
-<<<<<<< HEAD
     const optionsData: {[key: string]: OptionObject} = {
-=======
-    const optionsData: { [key: string]: OptionObject } = {
->>>>>>> 9c57e79f
       self: {
         type: 'self',
         key: 'self',
@@ -134,11 +130,7 @@
         return this.selectedOption.key
       },
       set: function(value: string): void {
-<<<<<<< HEAD
-        this.selectedOption.oldKey = this.selectedOption.key;
-=======
         this.selectedOption.oldKey = this.selectedOption.key
->>>>>>> 9c57e79f
         this.selectedOption.key = value
       },
     },
@@ -147,11 +139,7 @@
         return this.selectedOption.type
       },
       set: function(value: LimitRuleType): void {
-<<<<<<< HEAD
-        this.type = value;
-=======
         this.type = value
->>>>>>> 9c57e79f
         this.selectedOption.type = value
       },
     },
