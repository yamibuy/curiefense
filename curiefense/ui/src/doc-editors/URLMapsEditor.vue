--- conflicted
+++ resolved
@@ -53,11 +53,7 @@
                 <th></th>
               </tr>
               </thead>
-<<<<<<< HEAD
-              <tbody v-for="(map_entry, idx) in localDoc.map" :key="idx">
-=======
               <tbody v-for="(mapEntry, idx) in localDoc.map" :key="idx">
->>>>>>> 9c57e79f
               <tr @click="changeSelectedMapEntry(idx)"
                   class="has-row-clickable"
                   :class=" mapEntryIndex === idx ? 'has-background-light borderless' : ''">
@@ -73,16 +69,6 @@
                   {{ mapEntry.match }}
                 </td>
                 <td class="is-size-7 "
-<<<<<<< HEAD
-                    :class=" map_entry.waf_active ? 'has-text-success' : 'has-text-danger' "
-                    :title=" map_entry.waf_active ? 'Active mode' : 'Learning mode' ">
-                  {{ wafProfileName(map_entry.waf_profile) ? wafProfileName(map_entry.waf_profile)[1] : '' }}
-                </td>
-                <td class="is-size-7 has-text-success"
-                    :class=" map_entry.acl_active ? 'has-text-success' : 'has-text-danger' "
-                    :title=" map_entry.acl_active ? 'Active mode' : 'Learning mode' ">
-                  {{ aclProfileName(map_entry.acl_profile) ? aclProfileName(map_entry.acl_profile)[1] : '' }}
-=======
                     :class=" mapEntry.waf_active ? 'has-text-success' : 'has-text-danger' "
                     :title=" mapEntry.waf_active ? 'Active mode' : 'Learning mode' ">
                   {{ wafProfileName(mapEntry.waf_profile) ? wafProfileName(mapEntry.waf_profile)[1] : '' }}
@@ -91,7 +77,6 @@
                     :class=" mapEntry.acl_active ? 'has-text-success' : 'has-text-danger' "
                     :title=" mapEntry.acl_active ? 'Active mode' : 'Learning mode' ">
                   {{ aclProfileName(mapEntry.acl_profile) ? aclProfileName(mapEntry.acl_profile)[1] : '' }}
->>>>>>> 9c57e79f
                 </td>
                 <td class="is-size-7"
                     v-if="mapEntry.limit_ids">
@@ -119,17 +104,12 @@
                                 Name
                               </label>
                               <div class="control">
-<<<<<<< HEAD
-                                <input class="input is-small" type="text" ref="profileName"
-                                       v-model="map_entry.name" required>
-=======
                                 <input class="input is-small"
                                        type="text"
                                        ref="profileName"
                                        title="Name"
                                        v-model="mapEntry.name"
                                        required>
->>>>>>> 9c57e79f
                               </div>
                             </div>
                             <div class="field">
@@ -168,47 +148,17 @@
                                     Timeframe
                                   </th>
                                   <th class="has-text-centered is-size-7 width-60px">
-<<<<<<< HEAD
-                                    <a v-if="limitRuleNames && map_entry.limit_ids && limitRuleNames.length > map_entry.limit_ids.length"
-                                       class="has-text-grey-dark is-small"
-                                       title="Add new"
-                                       @click="limitNewEntryMode_map_entry_id = map_entry.key">
-=======
                                     <a v-if="limitRuleNames && mapEntry.limit_ids &&
                                              limitRuleNames.length > mapEntry.limit_ids.length"
                                        class="has-text-grey-dark is-small"
                                        title="Add new"
                                        @click="limitNewEntryModeMapEntryId = mapEntry.key">
->>>>>>> 9c57e79f
                                       <span class="icon is-small"><i class="fas fa-plus"></i></span>
                                     </a>
                                   </th>
                                 </tr>
                                 </thead>
                                 <tbody>
-<<<<<<< HEAD
-                                <tr v-for="(limitIds, idx) in map_entry.limit_ids"
-                                    :key="limitIds"
-                                    :class="{ 'highlighted': rateLimitAnalyzed ? rateLimitAnalyzed.id === limitIds : false }">
-                                  <td class="is-size-7">
-                                    <a class="has-text-grey-dark is-small"
-                                       title="Analyze recommended rate limit values"
-                                       @click="calcRateLimitRecommendation(map_entry, limitDetails(limitIds))">
-                                      <span class="icon is-small"><i class="fas fa-chart-line"></i></span>
-                                    </a>
-                                  </td>
-                                  <td class="is-size-7" v-if="limitDetails(limitIds)">
-                                    {{ limitDetails(limitIds).name }}
-                                  </td>
-                                  <td class="is-size-7" v-if="limitDetails(limitIds)">
-                                    {{ limitDetails(limitIds).description }}
-                                  </td>
-                                  <td class="is-size-7" v-if="limitDetails(limitIds)">
-                                    {{ limitDetails(limitIds).limit }}
-                                  </td>
-                                  <td class="is-size-7" v-if="limitDetails(limitIds)">
-                                    {{ limitDetails(limitIds).ttl }}
-=======
                                 <tr v-for="(limitId, idx) in mapEntry.limit_ids"
                                     :key="limitId"
                                     :class="{ 'highlighted': rateLimitAnalyzed ?
@@ -231,7 +181,6 @@
                                   </td>
                                   <td class="is-size-7" v-if="limitDetails(limitId)">
                                     {{ limitDetails(limitId).ttl }}
->>>>>>> 9c57e79f
                                   </td>
                                   <td class="has-text-centered is-size-7 width-60px">
                                     <a class="is-small has-text-grey" title="remove entry"
@@ -240,23 +189,14 @@
                                     </a>
                                   </td>
                                 </tr>
-<<<<<<< HEAD
-                                <tr v-if="limitNewEntryMode(map_entry.key)">
-=======
                                 <tr v-if="limitNewEntryMode(mapEntry.key)">
->>>>>>> 9c57e79f
                                   <td colspan="4">
                                     <div class="control is-expanded">
                                       <div class="select is-small is-size-7 is-fullwidth">
                                         <select class="select is-small"
-<<<<<<< HEAD
-                                                v-model="limit_mapEntry_id">
-                                          <option v-for="rule in newLimitRules(map_entry.limit_ids)" :key="rule.id"
-=======
                                                 title="Rate limit ID"
                                                 v-model="limitMapEntryId">
                                           <option v-for="rule in newLimitRules(mapEntry.limit_ids)" :key="rule.id"
->>>>>>> 9c57e79f
                                                   :value="rule.id">{{ rule.name + ' ' + rule.description }}
                                           </option>
                                         </select>
@@ -265,12 +205,8 @@
                                   </td>
                                   <td class="has-text-centered is-size-7 width-60px">
                                     <a class="is-small has-text-grey" title="Add this entry"
-<<<<<<< HEAD
-                                       @click="map_entry.limit_ids.push(limit_mapEntry_id); limitNewEntryMode_map_entry_id = null">
-=======
                                        @click="mapEntry.limit_ids.push(limitMapEntryId);
                                                limitNewEntryModeMapEntryId = null">
->>>>>>> 9c57e79f
                                       add
                                     </a>
                                   </td>
@@ -278,14 +214,9 @@
                                 <tr v-if="mapEntry.limit_ids && mapEntry.limit_ids.length === 0 ">
                                   <td colspan="5">
                                     <p class="is-size-7 has-text-grey has-text-centered">
-<<<<<<< HEAD
-                                      To attach an existing rule, click <a title="Add New"
-                                                                           @click="limitNewEntryMode_map_entry_id = map_entry.key">here</a>.
-=======
                                       To attach an existing rule, click
                                       <a title="Add New"
                                          @click="limitNewEntryModeMapEntryId = mapEntry.key">here</a>.
->>>>>>> 9c57e79f
                                       <br/>
                                       To create a new rate-limit rule, click <a @click="referToRateLimit">here</a>.
                                     </p>
@@ -392,11 +323,7 @@
                               <button title="Delete this profile"
                                       class="button is-small is-pulled-right is-danger is-light"
                                       @click="localDoc.map.splice(idx, 1); emitDocUpdate"
-<<<<<<< HEAD
-                                      v-if="map_entry.name !== 'default'">
-=======
                                       v-if="mapEntry.name !== 'default'">
->>>>>>> 9c57e79f
                                 delete
                               </button>
                             </div>
@@ -448,13 +375,8 @@
       aclProfileNames: [],
       limitRuleNames: [] as RateLimit[],
 
-<<<<<<< HEAD
-      limitNewEntryMode_map_entry_id: null,
-      limit_mapEntry_id: null,
-=======
       limitNewEntryModeMapEntryId: null,
       limitMapEntryId: null,
->>>>>>> 9c57e79f
 
       upstreams: [],
 
@@ -473,25 +395,6 @@
   },
 
   methods: {
-<<<<<<< HEAD
-    emitDocUpdate() {
-      this.$emit('update:selectedDoc', this.localDoc)
-    },
-
-    aclProfileName(id: string) {
-      return _.find(this.aclProfileNames, (profile) => {
-        return profile[0] === id
-      })
-    },
-
-    wafProfileName(id: string) {
-      return _.find(this.wafProfileNames, (profile) => {
-        return profile[0] === id
-      })
-    },
-
-    newLimitRules(limitIds: string[]) {
-=======
     emitDocUpdate(): void {
       this.$emit('update:selectedDoc', this.localDoc)
     },
@@ -509,22 +412,11 @@
     },
 
     newLimitRules(limitIds: string[]): RateLimit[] {
->>>>>>> 9c57e79f
       return _.filter(this.limitRuleNames, (rule) => {
         return _.indexOf(limitIds, rule.id) === -1
       })
     },
 
-<<<<<<< HEAD
-    limitDetails(limitIds: string[]) {
-      return _.find(this.limitRuleNames, (rule) => {
-        return rule.id === limitIds
-      })
-    },
-
-    limitNewEntryMode(id: string) {
-      return this.limitNewEntryMode_map_entry_id === id
-=======
     limitDetails(limitId: string): RateLimit {
       return _.find(this.limitRuleNames, (rule) => {
         return rule.id === limitId
@@ -533,7 +425,6 @@
 
     limitNewEntryMode(id: string): boolean {
       return this.limitNewEntryModeMapEntryId === id
->>>>>>> 9c57e79f
     },
 
     addNewProfile(map: URLMapEntryMatch, idx: number) {
@@ -552,11 +443,7 @@
     },
 
     changeSelectedMapEntry(index: number) {
-<<<<<<< HEAD
-      this.map_entry_index = (this.map_entry_index === index ? -1 : index)
-=======
       this.mapEntryIndex = (this.mapEntryIndex === index ? -1 : index)
->>>>>>> 9c57e79f
       this.clearRateLimitRecommendation()
     },
 
@@ -621,12 +508,8 @@
         // ID is referenced, copy rate limit
         recommendedRateLimit.name = 'copy of ' + recommendedRateLimit.name
         recommendedRateLimit.id = DatasetsUtils.convertToUUID2()
-<<<<<<< HEAD
-        RequestsUtils.sendRequest('POST', `configs/${this.selectedBranch}/d/ratelimits/e/${recommendedRateLimit.id}`).then(() => {
-=======
         RequestsUtils.sendRequest('POST',
             `configs/${this.selectedBranch}/d/ratelimits/e/${recommendedRateLimit.id}`).then(() => {
->>>>>>> 9c57e79f
           _.remove(this.mapEntryAnalyzed.limit_ids, (id) => {
             return id === this.rateLimitAnalyzed.id
           })
@@ -661,12 +544,8 @@
     wafacllimitProfileNames() {
       const branch = this.selectedBranch
 
-<<<<<<< HEAD
-      RequestsUtils.sendRequest('GET', `configs/${branch}/d/wafpolicies/`).then((response: AxiosResponse<WAFPolicy[]>) => {
-=======
       RequestsUtils.sendRequest('GET',
           `configs/${branch}/d/wafpolicies/`).then((response: AxiosResponse<WAFPolicy[]>) => {
->>>>>>> 9c57e79f
         this.wafProfileNames = _.sortBy(_.map(response.data, (entity) => {
           return [entity.id, entity.name]
         }), (e) => {
@@ -674,12 +553,8 @@
         })
       })
 
-<<<<<<< HEAD
-      RequestsUtils.sendRequest('GET', `configs/${branch}/d/aclpolicies/`).then((response: AxiosResponse<ACLPolicy[]>) => {
-=======
       RequestsUtils.sendRequest('GET',
           `configs/${branch}/d/aclpolicies/`).then((response: AxiosResponse<ACLPolicy[]>) => {
->>>>>>> 9c57e79f
         this.aclProfileNames = _.sortBy(_.map(response.data, (entity) => {
           return [entity.id, entity.name]
         }), (e) => {
@@ -687,12 +562,8 @@
         })
       })
 
-<<<<<<< HEAD
-      RequestsUtils.sendRequest('GET', `configs/${branch}/d/ratelimits/`).then((response: AxiosResponse<RateLimit[]>) => {
-=======
       RequestsUtils.sendRequest('GET',
           `configs/${branch}/d/ratelimits/`).then((response: AxiosResponse<RateLimit[]>) => {
->>>>>>> 9c57e79f
         this.limitRuleNames = response.data
       })
     },
