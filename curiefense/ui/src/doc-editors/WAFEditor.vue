<template>
  <div>
    <div class="card">
      <div class="card-content">
        <div class="media">
          <div class="media-content">
            <div class="columns">
              <div class="column is-4">
                <div class="field">
                  <label class="label is-small">
                    Name
                    <span class="has-text-grey is-pulled-right document-id" title="Document id">
                    {{ selectedDoc.id }}
                  </span>
                  </label>
                  <div class="control">
                    <input class="input is-small document-name"
                           placeholder="Document name"
                           v-model="selectedDoc.name"/>
                  </div>
                </div>
              </div>
            </div>
          </div>
        </div>
        <div class="tile is-ancestor">
          <div class="tile is-9">
            <table class="table is-fullwidth">
              <thead>
              <tr>
                <th></th>
                <th class="has-text-centered">Headers</th>
                <th class="has-text-centered">Cookies</th>
                <th class="has-text-centered">Arguments</th>
              </tr>
              </thead>
              <tbody>
              <tr>
                <td>Max Length</td>
                <td><input required class="input is-small" type="number"
                           v-model.number="selectedDoc.max_header_length"/></td>
                <td><input required class="input is-small" type="number"
                           v-model.number="selectedDoc.max_cookie_length"/></td>
                <td><input required class="input is-small" type="number" v-model.number="selectedDoc.max_arg_length"/>
                </td>
              </tr>
              <tr>
                <td>Max Count</td>
                <td><input required class="input is-small" type="number"
                           v-model.number="selectedDoc.max_headers_count"/></td>
                <td><input required class="input is-small" type="number"
                           v-model.number="selectedDoc.max_cookies_count"/></td>
                <td><input required class="input is-small" type="number" v-model.number="selectedDoc.max_args_count"/>
                </td>
              </tr>
              </tbody>
            </table>
          </div>
          <div class="tile is-3">
            <div class="card">
              <div class="card-content">
                <label class="checkbox">
                  <input type="checkbox" v-model="selectedDoc.ignore_alphanum">
                  Ignore Alphanumeric input
                </label>
                <p class="help">When checked, arguments, headers or cookies, which contain only alpha numeric
                  characters, will be ignored.</p>
              </div>
            </div>
          </div>
        </div>
        <div class="tile is-ancestor">
          <div class="tile is-parent">
            <div class="tile is-12">
              <table class="table is-fullwidth">
                <tr>
                  <td>
                    <div class="tabs is-centered">
                      <ul>
                        <li :class=" tab === 'headers' ? 'is-active' : '' "><a @click='tab="headers"'>Headers</a></li>
                        <li :class=" tab === 'cookies' ? 'is-active' : '' "><a @click='tab="cookies"'>Cookies</a></li>
                        <li :class=" tab === 'args' ? 'is-active' : '' "><a @click='tab="args"'>Arguments</a></li>
                      </ul>
                    </div>
                  </td>
                </tr>
                <tr>
                  <td>
                    <table class="table is-fullwidth is-hoverable" v-if="selectedDoc && selectedDoc[tab]">
                      <thead>
                      <th class="has-text-centered">Parameter</th>
                      <th class="has-text-centered">Matching Value</th>
                      <th class="has-text-centered">Restrict?</th>
                      <th class="has-text-centered">Exclude Sig</th>
                      <th class="has-text-centered">
                        <a
                            v-show="newWAFLine !== tab"
                            class="has-text-grey-dark is-small" title="Add new parameter"
                            @click="newWAFLine = tab; newEntry = genNewEntry()">
                          <span class="icon is-small"><i class="fas fa-plus"></i></span>
                        </a>
                        <a
                            v-show="newWAFLine === tab"
                            class="has-text-grey-dark is-small" title="Cancel adding new parameter"
                            @click="newWAFLine = null">
                          <span class="icon is-small"><i class="fas fa-minus"></i></span>
                        </a>
                      </th>
                      </thead>
                      <tbody>
<<<<<<< HEAD
                        <tr v-if="newWAFLine === tab"
                            class="has-background-warning-light">
                          <td class="px-0 py-0">
                            <table class="table is-fullwidth has-background-warning-light">
                              <tr>
                                <td class="is-fullwidth">
                                  <div class="field">
                                    <div class="control ">
                                      <div class="select is-small">
                                        <select v-model="newEntry.type">
                                          <option value="names">
                                            {{ dsutils.Titles.names }}
                                          </option>
                                          <option value="regex">
                                            {{ dsutils.Titles.regex }}
                                          </option>
                                        </select>
                                      </div>
                                    </div>
                                  </div>
                                </td>
                                <td>
                                  <div class="field">
                                    <div class="control">
                                      <div>
                                        <input required class="input is-small"
                                               type="text"
                                               v-model="newEntry.key"
                                               :title="dsutils.Titles.names">
                                      </div>
                                    </div>
                                  </div>
                                </td>
                              </tr>
                            </table>
                          </td>
                          <td>
                              <p class="control has-icons-left">
                                <input required class="input is-small"
                                       type="text"
                                       v-model="newEntry.reg"
                                       :title="dsutils.Titles.regex"/>
                                <span class="icon is-small is-left has-text-grey">
                                  <i class="fas fa-code"></i>
                                </span>
                              </p>
                          </td>
                          <td><center><input type="checkbox" v-model="newEntry.restrict" /></center></td>
                          <td>
                            <serialized-input :placeholder="'comma separated sig IDs'" :value="newEntry.exclusions" :get-function="unpackExclusions" :set-function="packExclusions" @blur="newEntry.exclusions = $event"></serialized-input>
                          </td>
                          <td class="has-text-centered">
                            <button title="Add new parameter" class="button is-light is-small" @click="addNewParameter">
                              <span class="icon is-small"><i class="fas fa-plus fa-xs"></i></span>
                            </button>
                          </td>
=======
                      <tr v-if="newWAFLine === tab" style="background-color: hsl(48, 100%, 96%) ">
                        <td style="padding: 0;">
                          <table class="table is-fullwidth" style="background-color: hsl(48, 100%, 96%) ">
                            <tr>
                              <td style="width: 100px;">
                                <div class="field">
                                  <div class="control ">
                                    <div class="select is-small">
                                      <select v-model="newEntry.type">
                                        <option value="names">{{ dsutils.Titles.names }}</option>
                                        <option value="regex">{{ dsutils.Titles.regex }}</option>
                                      </select>
                                    </div>
                                  </div>
                                </div>
                              </td>
                              <td>
                                <div class="field">
                                  <div class="control">
                                    <div>
                                      <input required class="input is-small" type="text" v-model="newEntry.key"
                                             :title="dsutils.Titles.names">
                                    </div>
                                  </div>
                                </div>
                              </td>
                            </tr>
                          </table>
                        </td>
                        <td>
                          <p class="control has-icons-left">
                            <input required class="input is-small" type="text" v-model="newEntry.reg"
                                   :title="dsutils.Titles.regex"/>
                            <span class="icon is-small is-left has-text-grey">
                                  <i class="fas fa-code"></i>
                                </span>
                          </p>
                        </td>
                        <td class="has-text-centered">
                          <label class="checkbox">
                            <input type="checkbox" v-model="newEntry.restrict"/>
                          </label>
                        </td>
                        <td>
                          <serialized-input :placeholder="'comma separated sig IDs'" :value="newEntry.exclusions"
                                            :get-function="unpackExclusions" :set-function="packExclusions"
                                            @blur="newEntry.exclusions = $event"></serialized-input>
                        </td>
                        <td class="has-text-centered">
                          <button title="Add new parameter" class="button is-light is-small" @click="addNewParameter">
                            <span class="icon is-small"><i class="fas fa-plus fa-xs"></i></span>
                          </button>
                        </td>
>>>>>>> 51e8f58a

                      </tr>
                      <tr v-for="(entry, idx) in selectedDoc[tab].names" :key="gen_row_key(tab, 'names', idx)">
                        <td>
                          <div class="field">
                            <p class="control has-icons-left">
                              <input required class="input is-small" type="text" v-model="entry.key"
                                     :title="dsutils.Titles.names">
                              <span class="icon is-small is-left has-text-grey">
                                  <i class="fas fa-font"></i>
                                </span>
                            </p>
                          </div>
                        <td>
                          <p class="control has-icons-left">
                            <input required class="input is-small" type="text" v-model="entry.reg"
                                   :title="dsutils.Titles.regex"/>
                            <span class="icon is-small is-left has-text-grey">
                                  <i class="fas fa-code"></i>
                                </span>
<<<<<<< HEAD
                              </p>
                          </td>
                          <td><center><input type="checkbox" :checked="entry.restrict" /></center></td>
                          <td><serialized-input :placeholder="'comma separated sig IDs'" :value="entry.exclusions" :get-function="unpackExclusions" :set-function="packExclusions" @blur="entry.exclusions = $event"></serialized-input></td>
                          <td class="has-text-centered">
                            <button title="Delete entry"
                                :data-curie="gen_row_key(tab, 'names', idx)"
                                @click="deleteWAFRow"
=======
                          </p>
                        </td>
                        <td class="has-text-centered">
                          <label class="checkbox">
                            <input type="checkbox" :checked="entry.restrict"/>
                          </label>
                        </td>
                        <td>
                          <serialized-input :placeholder="'comma separated sig IDs'" :value="entry.exclusions"
                                            :get-function="unpackExclusions" :set-function="packExclusions"
                                            @blur="entry.exclusions = $event"></serialized-input>
                        </td>
                        <td class="has-text-centered  ">
                          <button title="Delete entry"
                                  :data-curie="gen_row_key(tab, 'names', idx)"
                                  @click="deleteWAFRow"
>>>>>>> 51e8f58a

                                  class="button is-light is-small">
                              <span class="icon is-small"
                              ><i class="fas fa-trash fa-xs"></i></span>
                          </button>
                        </td>
                      </tr>
                      <tr v-for="(entry, idx) in selectedDoc[tab].regex" :key="gen_row_key(tab, 'regex', idx)">
                        <td>
                          <div class="field">
                            <p class="control has-icons-left">
                              <input required class="input is-small" type="text" v-model="entry.key"
                                     :title="dsutils.Titles.regex">
                              <span class="icon is-small is-left has-text-grey">
                                  <i class="fas fa-code"></i>
                                </span>
                            </p>
                          </div>
                        </td>
                        <td>
                          <p class="control has-icons-left">
                            <input required class="input is-small" type="text" v-model="entry.reg"
                                   :title="dsutils.Titles.regex"/>
                            <span class="icon is-small is-left has-text-grey">
                                  <i class="fas fa-code"></i>
                                </span>
<<<<<<< HEAD
                              </p>
                          </td>
                          <td>
                            <center><input type="checkbox" :checked="entry.restrict" /></center>
                          </td>
                          <td><serialized-input :placeholder="'comma separated sig IDs'" :value="entry.exclusions" :get-function="unpackExclusions" :set-function="packExclusions" @blur="entry.exclusions = $event"></serialized-input></td>
                          <td class="has-text-centered">
                            <button
=======
                          </p>
                        </td>
                        <td class="has-text-centered">
                          <label class="checkbox">
                            <input type="checkbox" :checked="entry.restrict"/>
                          </label>
                        </td>
                        <td>
                          <serialized-input :placeholder="'comma separated sig IDs'" :value="entry.exclusions"
                                            :get-function="unpackExclusions" :set-function="packExclusions"
                                            @blur="entry.exclusions = $event"></serialized-input>
                        </td>
                        <td class="has-text-centered  ">
                          <button
>>>>>>> 51e8f58a
                              :data-curie="gen_row_key(tab, 'regex', idx)"
                              @click="deleteWAFRow"

                              title="Delete entry" class="button is-light is-small">
                              <span class="icon is-small"

                              ><i class="fas fa-trash fa-xs"></i></span>
                          </button>
                        </td>
                      </tr>
                      </tbody>
                    </table>
                  </td>
                </tr>
              </table>

            </div>
          </div>
        </div>
<<<<<<< HEAD
        <span class="is-family-monospace has-text-grey-lighter">{{apiPath}}</span>
=======
        <span class="is-family-monospace  has-text-grey-lighter">{{ apiPath }}</span>
>>>>>>> 51e8f58a
      </div>
    </div>
  </div>
</template>

<script>

import SerializedInput from '@/components/SerializedInput'

export default {
  name: 'WAFEditor',
  components: {SerializedInput},
  props: {
    selectedDoc: Object,
    apiPath: String
  },

  data() {
    return {
      'tab': 'args',
      'newWAFLine': null,
      'newEntry': null
    }
  },
  computed: {},

  methods: {
    genNewEntry() {
      return {
        type: 'names',
        key: null,
        reg: null,
        restrict: false,
        exclusions: null
      }
    },

    addNewParameter() {
      let newEntry = this.ld.cloneDeep(this.newEntry)
      this.newEntry = this.newWAFLine = null
      let type = newEntry.type
      delete newEntry.type
      this.selectedDoc[this.tab][type].unshift(newEntry)
    },

    packExclusions(exclusions) {
      let ret = {}
      if (this.ld.size(exclusions) === 0 || !exclusions) {
        return ret
      }

      return this.ld.fromPairs(this.ld.map(exclusions.split(','), (ex) => {
        return [ex.trim(), 1]
      }))

    },

    unpackExclusions(exclusions) {
      return this.ld.keys(exclusions).join(', ')
    },

    gen_row_key(tab, type, idx) {
      return `${tab}-${type}-${idx}`
    },

    deleteWAFRow(event) {
      let elem = event.target
      let row_key = elem.dataset.curie
      while (elem) {
        if (row_key) {
          let [tab, type, idx] = row_key.split('-')
          this.selectedDoc[tab][type].splice(idx, 1)
          break
        }
        elem = elem.parentElement
        row_key = elem.dataset.curie
      }
    }
  }
}
</script><|MERGE_RESOLUTION|>--- conflicted
+++ resolved
@@ -108,75 +108,22 @@
                       </th>
                       </thead>
                       <tbody>
-<<<<<<< HEAD
                         <tr v-if="newWAFLine === tab"
                             class="has-background-warning-light">
                           <td class="px-0 py-0">
                             <table class="table is-fullwidth has-background-warning-light">
-                              <tr>
+                            <tr>
                                 <td class="is-fullwidth">
-                                  <div class="field">
-                                    <div class="control ">
-                                      <div class="select is-small">
-                                        <select v-model="newEntry.type">
+                                <div class="field">
+                                  <div class="control ">
+                                    <div class="select is-small">
+                                      <select v-model="newEntry.type">
                                           <option value="names">
                                             {{ dsutils.Titles.names }}
                                           </option>
                                           <option value="regex">
                                             {{ dsutils.Titles.regex }}
                                           </option>
-                                        </select>
-                                      </div>
-                                    </div>
-                                  </div>
-                                </td>
-                                <td>
-                                  <div class="field">
-                                    <div class="control">
-                                      <div>
-                                        <input required class="input is-small"
-                                               type="text"
-                                               v-model="newEntry.key"
-                                               :title="dsutils.Titles.names">
-                                      </div>
-                                    </div>
-                                  </div>
-                                </td>
-                              </tr>
-                            </table>
-                          </td>
-                          <td>
-                              <p class="control has-icons-left">
-                                <input required class="input is-small"
-                                       type="text"
-                                       v-model="newEntry.reg"
-                                       :title="dsutils.Titles.regex"/>
-                                <span class="icon is-small is-left has-text-grey">
-                                  <i class="fas fa-code"></i>
-                                </span>
-                              </p>
-                          </td>
-                          <td><center><input type="checkbox" v-model="newEntry.restrict" /></center></td>
-                          <td>
-                            <serialized-input :placeholder="'comma separated sig IDs'" :value="newEntry.exclusions" :get-function="unpackExclusions" :set-function="packExclusions" @blur="newEntry.exclusions = $event"></serialized-input>
-                          </td>
-                          <td class="has-text-centered">
-                            <button title="Add new parameter" class="button is-light is-small" @click="addNewParameter">
-                              <span class="icon is-small"><i class="fas fa-plus fa-xs"></i></span>
-                            </button>
-                          </td>
-=======
-                      <tr v-if="newWAFLine === tab" style="background-color: hsl(48, 100%, 96%) ">
-                        <td style="padding: 0;">
-                          <table class="table is-fullwidth" style="background-color: hsl(48, 100%, 96%) ">
-                            <tr>
-                              <td style="width: 100px;">
-                                <div class="field">
-                                  <div class="control ">
-                                    <div class="select is-small">
-                                      <select v-model="newEntry.type">
-                                        <option value="names">{{ dsutils.Titles.names }}</option>
-                                        <option value="regex">{{ dsutils.Titles.regex }}</option>
                                       </select>
                                     </div>
                                   </div>
@@ -186,8 +133,10 @@
                                 <div class="field">
                                   <div class="control">
                                     <div>
-                                      <input required class="input is-small" type="text" v-model="newEntry.key"
-                                             :title="dsutils.Titles.names">
+                                        <input required class="input is-small"
+                                               type="text"
+                                               v-model="newEntry.key"
+                                               :title="dsutils.Titles.names">
                                     </div>
                                   </div>
                                 </div>
@@ -197,8 +146,10 @@
                         </td>
                         <td>
                           <p class="control has-icons-left">
-                            <input required class="input is-small" type="text" v-model="newEntry.reg"
-                                   :title="dsutils.Titles.regex"/>
+                                <input required class="input is-small"
+                                       type="text"
+                                       v-model="newEntry.reg"
+                                       :title="dsutils.Titles.regex"/>
                             <span class="icon is-small is-left has-text-grey">
                                   <i class="fas fa-code"></i>
                                 </span>
@@ -213,13 +164,12 @@
                           <serialized-input :placeholder="'comma separated sig IDs'" :value="newEntry.exclusions"
                                             :get-function="unpackExclusions" :set-function="packExclusions"
                                             @blur="newEntry.exclusions = $event"></serialized-input>
-                        </td>
-                        <td class="has-text-centered">
-                          <button title="Add new parameter" class="button is-light is-small" @click="addNewParameter">
-                            <span class="icon is-small"><i class="fas fa-plus fa-xs"></i></span>
-                          </button>
-                        </td>
->>>>>>> 51e8f58a
+                          </td>
+                          <td class="has-text-centered">
+                            <button title="Add new parameter" class="button is-light is-small" @click="addNewParameter">
+                              <span class="icon is-small"><i class="fas fa-plus fa-xs"></i></span>
+                            </button>
+                          </td>
 
                       </tr>
                       <tr v-for="(entry, idx) in selectedDoc[tab].names" :key="gen_row_key(tab, 'names', idx)">
@@ -240,33 +190,22 @@
                             <span class="icon is-small is-left has-text-grey">
                                   <i class="fas fa-code"></i>
                                 </span>
-<<<<<<< HEAD
-                              </p>
-                          </td>
-                          <td><center><input type="checkbox" :checked="entry.restrict" /></center></td>
-                          <td><serialized-input :placeholder="'comma separated sig IDs'" :value="entry.exclusions" :get-function="unpackExclusions" :set-function="packExclusions" @blur="entry.exclusions = $event"></serialized-input></td>
+                          </p>
+                        </td>
+                        <td class="has-text-centered">
+                          <label class="checkbox">
+                            <input type="checkbox" :checked="entry.restrict"/>
+                          </label>
+                        </td>
+                        <td>
+                          <serialized-input :placeholder="'comma separated sig IDs'" :value="entry.exclusions"
+                                            :get-function="unpackExclusions" :set-function="packExclusions"
+                                            @blur="entry.exclusions = $event"></serialized-input>
+                        </td>
                           <td class="has-text-centered">
                             <button title="Delete entry"
                                 :data-curie="gen_row_key(tab, 'names', idx)"
                                 @click="deleteWAFRow"
-=======
-                          </p>
-                        </td>
-                        <td class="has-text-centered">
-                          <label class="checkbox">
-                            <input type="checkbox" :checked="entry.restrict"/>
-                          </label>
-                        </td>
-                        <td>
-                          <serialized-input :placeholder="'comma separated sig IDs'" :value="entry.exclusions"
-                                            :get-function="unpackExclusions" :set-function="packExclusions"
-                                            @blur="entry.exclusions = $event"></serialized-input>
-                        </td>
-                        <td class="has-text-centered  ">
-                          <button title="Delete entry"
-                                  :data-curie="gen_row_key(tab, 'names', idx)"
-                                  @click="deleteWAFRow"
->>>>>>> 51e8f58a
 
                                   class="button is-light is-small">
                               <span class="icon is-small"
@@ -293,16 +232,6 @@
                             <span class="icon is-small is-left has-text-grey">
                                   <i class="fas fa-code"></i>
                                 </span>
-<<<<<<< HEAD
-                              </p>
-                          </td>
-                          <td>
-                            <center><input type="checkbox" :checked="entry.restrict" /></center>
-                          </td>
-                          <td><serialized-input :placeholder="'comma separated sig IDs'" :value="entry.exclusions" :get-function="unpackExclusions" :set-function="packExclusions" @blur="entry.exclusions = $event"></serialized-input></td>
-                          <td class="has-text-centered">
-                            <button
-=======
                           </p>
                         </td>
                         <td class="has-text-centered">
@@ -315,9 +244,8 @@
                                             :get-function="unpackExclusions" :set-function="packExclusions"
                                             @blur="entry.exclusions = $event"></serialized-input>
                         </td>
-                        <td class="has-text-centered  ">
-                          <button
->>>>>>> 51e8f58a
+                          <td class="has-text-centered">
+                            <button
                               :data-curie="gen_row_key(tab, 'regex', idx)"
                               @click="deleteWAFRow"
 
@@ -337,11 +265,7 @@
             </div>
           </div>
         </div>
-<<<<<<< HEAD
         <span class="is-family-monospace has-text-grey-lighter">{{apiPath}}</span>
-=======
-        <span class="is-family-monospace  has-text-grey-lighter">{{ apiPath }}</span>
->>>>>>> 51e8f58a
       </div>
     </div>
   </div>
