FROM envoyproxy/envoy:v1.16-latest

RUN apt-get update && \
    apt-get -qq -y --no-install-recommends install jq luarocks libpcre2-dev libgeoip-dev \
<<<<<<< HEAD
    python gcc make unzip libhyperscan4 libhyperscan-dev && \
	rm -rf /var/lib/apt/lists/*
=======
    python gcc g++ make unzip libhyperscan4 libhyperscan-dev && \
    rm -rf /var/lib/apt/lists/*
>>>>>>> ac12834d

## hyperscan
## RUN apt install -qq -y libhyperscan5 libhyperscan-dev

RUN luarocks install lrexlib-pcre2 && \
    luarocks install lua-cjson && \
    luarocks install lua-resty-string && \
    luarocks install luafilesystem && \
    luarocks install luasocket && \
    luarocks install redis-lua && \
    luarocks install compat53 && \
    luarocks install mmdblua && \
    luarocks install luaipc && \
    luarocks install lua-resty-injection

# Overwrite stripped envoy with full symbol
COPY curieproxy/envoy-1.16.2 /usr/local/bin/envoy

COPY init/start_curiefense.sh /start_curiefense.sh

COPY curieproxy/lua /lua
COPY curieproxy/lua/shared-objects/*.so /usr/local/lib/lua/5.1/

COPY curieproxy/config /bootstrap-config/config
COPY curieproxy/envoy.yaml.* /etc/envoy/

RUN mkdir /config && chmod a+rwxt /config

ENTRYPOINT ["/start_curiefense.sh"]
<|MERGE_RESOLUTION|>--- conflicted
+++ resolved
@@ -2,16 +2,8 @@
 
 RUN apt-get update && \
     apt-get -qq -y --no-install-recommends install jq luarocks libpcre2-dev libgeoip-dev \
-<<<<<<< HEAD
-    python gcc make unzip libhyperscan4 libhyperscan-dev && \
-	rm -rf /var/lib/apt/lists/*
-=======
     python gcc g++ make unzip libhyperscan4 libhyperscan-dev && \
     rm -rf /var/lib/apt/lists/*
->>>>>>> ac12834d
-
-## hyperscan
-## RUN apt install -qq -y libhyperscan5 libhyperscan-dev
 
 RUN luarocks install lrexlib-pcre2 && \
     luarocks install lua-cjson && \
